from pharmpy.tools import run_tool
from pharmpy.utils import TemporaryDirectoryChanger


def test_default(tmp_path, model_count, start_model):
    with TemporaryDirectoryChanger(tmp_path):
        effects = [
            ('CL', 'AGE', 'exp', '*'),
            ('MAT', 'AGE', 'exp', '*'),
            ('KA', 'AGE', 'exp', '*'),
            ('V', 'AGE', 'exp', '*'),
            ('CL', 'SEX', 'cat', '*'),
            ('MAT', 'SEX', 'cat', '*'),
            ('KA', 'SEX', 'cat', '*'),
            ('V', 'SEX', 'cat', '*'),
            ('CL', 'WT', 'exp', '*'),
            ('MAT', 'WT', 'exp', '*'),
            ('KA', 'WT', 'exp', '*'),
            ('V', 'WT', 'exp', '*'),
        ]
        run_tool(
            'covsearch',
            effects,
            model=start_model,
        )

        rundir = tmp_path / 'covsearch_dir1'
<<<<<<< HEAD
        assert model_count(rundir) == 57

        assert res.final_model_name == 'mox2+2+7+10+5'
=======
        assert _model_count(rundir) >= len(effects)
>>>>>>> 87f71112


def test_default_str(tmp_path, model_count, start_model):
    with TemporaryDirectoryChanger(tmp_path):
        run_tool(
            'covsearch',
            'LET(CONTINUOUS, [AGE, WT]); LET(CATEGORICAL, SEX)\n'
            'COVARIATE([CL, MAT, VC], @CONTINUOUS, exp, *)\n'
            'COVARIATE([CL, MAT, VC], @CATEGORICAL, cat, *)',
            model=start_model,
        )

        rundir = tmp_path / 'covsearch_dir1'
<<<<<<< HEAD
        assert model_count(rundir) == 39

        assert res.final_model_name == 'mox2+2+7+7+6'
=======
        assert _model_count(rundir) >= 9
>>>>>>> 87f71112
<|MERGE_RESOLUTION|>--- conflicted
+++ resolved
@@ -25,13 +25,7 @@
         )
 
         rundir = tmp_path / 'covsearch_dir1'
-<<<<<<< HEAD
-        assert model_count(rundir) == 57
-
-        assert res.final_model_name == 'mox2+2+7+10+5'
-=======
-        assert _model_count(rundir) >= len(effects)
->>>>>>> 87f71112
+        assert model_count(rundir) >= len(effects)
 
 
 def test_default_str(tmp_path, model_count, start_model):
@@ -45,10 +39,4 @@
         )
 
         rundir = tmp_path / 'covsearch_dir1'
-<<<<<<< HEAD
-        assert model_count(rundir) == 39
-
-        assert res.final_model_name == 'mox2+2+7+7+6'
-=======
-        assert _model_count(rundir) >= 9
->>>>>>> 87f71112
+        assert model_count(rundir) >= 9