from pharmpy.modeling import set_initial_estimates
from pharmpy.workflows.hashing import DatasetHash, ModelHash


def test_hash(load_example_model_for_test):
    model = load_example_model_for_test("pheno")
    h = ModelHash(model)
<<<<<<< HEAD
    assert str(h) == "ZIQBu1ggeB5WuLsb31riIoTETmEttR9CZn8u3D7kjIg"
=======
    assert str(h) == "33A8fZqrbY3cIgINmU2lSsC6H7JmWXGEJngkmiNNBJc"
>>>>>>> 4a3aab3c
    d = DatasetHash(model.dataset)
    assert str(d) == h.dataset_hash

    # name should not change hash
    m2 = model.replace(name="SomeOtherName")
    assert str(h) == str(ModelHash(m2))

    # description should not change hash
    m3 = model.replace(description="MyNewDescr")
    assert str(h) == str(ModelHash(m3))

    # changing init of a parameter should change hash
    m4 = set_initial_estimates(model, {'IIV_VC': 0.99})
    assert str(h) != str(ModelHash(m4))<|MERGE_RESOLUTION|>--- conflicted
+++ resolved
@@ -5,11 +5,7 @@
 def test_hash(load_example_model_for_test):
     model = load_example_model_for_test("pheno")
     h = ModelHash(model)
-<<<<<<< HEAD
-    assert str(h) == "ZIQBu1ggeB5WuLsb31riIoTETmEttR9CZn8u3D7kjIg"
-=======
     assert str(h) == "33A8fZqrbY3cIgINmU2lSsC6H7JmWXGEJngkmiNNBJc"
->>>>>>> 4a3aab3c
     d = DatasetHash(model.dataset)
     assert str(d) == h.dataset_hash
 
