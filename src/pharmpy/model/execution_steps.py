from __future__ import annotations

from collections.abc import Iterable, Mapping, Sequence
from typing import TYPE_CHECKING, Any, Literal, Optional, Union, overload

from pharmpy.basic import Expr
from pharmpy.internals.immutable import Immutable, frozenmapping

if TYPE_CHECKING:
    import pandas as pd
else:
    from pharmpy.deps import pandas as pd


SUPPORTED_SOLVERS = frozenset(('CVODES', 'DGEAR', 'DVERK', 'IDA', 'LSODA', 'LSODI'))


class ExecutionStep(Immutable):
    def __init__(
        self,
        solver: Optional[str] = None,
        solver_rtol: Optional[int] = None,
        solver_atol: Optional[int] = None,
        tool_options: Optional[frozenmapping[str, Any]] = None,
    ):
        self._solver = solver
        self._solver_rtol = solver_rtol
        self._solver_atol = solver_atol
        self._tool_options = tool_options

    @staticmethod
    def _canonicalize_solver(solver):
        if solver is not None:
            solver = solver.upper()
        if not (solver is None or solver in SUPPORTED_SOLVERS):
            raise ValueError(
                f"Unknown solver {solver}. Recognized solvers are {sorted(SUPPORTED_SOLVERS)}."
            )
        return solver

    @staticmethod
    def _canonicalize_tool_options(tool_options):
        if tool_options is None:
            tool_options = frozenmapping({})
        else:
            tool_options = frozenmapping(tool_options)
        return tool_options

    @property
    def solver(self) -> Optional[str]:
        """Numerical solver to use when numerically solving the ODE system
        Supported solvers and their corresponding NONMEM ADVAN

        +----------------------------+------------------+
        | Solver                     | NONMEM ADVAN     |
        +============================+==================+
        | CVODES                     | ADVAN14          |
        +----------------------------+------------------+
        | DGEAR                      | ADVAN8           |
        +----------------------------+------------------+
        | DVERK                      | ADVAN6           |
        +----------------------------+------------------+
        | IDA                        | ADVAN15          |
        +----------------------------+------------------+
        | LSODA                      | ADVAN13          |
        +----------------------------+------------------+
        | LSODI                      | ADVAN9           |
        +----------------------------+------------------+
        """
        return self._solver

    @property
    def solver_rtol(self) -> Optional[int]:
        """Relative tolerance for numerical ODE system solver"""
        return self._solver_rtol

    @property
    def solver_atol(self) -> Optional[int]:
        """Absolute tolerance for numerical ODE system solver"""
        return self._solver_atol

    @property
    def tool_options(self) -> Optional[frozenmapping[str, Any]]:
        """Dictionary of tool specific options"""
        return self._tool_options

    def _add_to_dict(self, d):
        if self._tool_options is not None:
            tool_options = dict(self._tool_options)
        else:
            tool_options = self._tool_options  # self._tool_options is None
        d['solver'] = self._solver
        d['solver_rtol'] = self._solver_rtol
        d['solver_atol'] = self._solver_atol
        d['tool_options'] = tool_options

    @staticmethod
    def _adjust_dict(d):
        del d['class']
        if isinstance(d['tool_options'], dict):
            d['tool_options'] = frozenmapping(d['tool_options'])

    def _partial_repr(self):
        solver = f"'{self.solver}'" if self.solver is not None else self.solver
        return (
            f"solver={solver}, "
            f"solver_rtol={self.solver_rtol}, solver_atol={self.solver_atol}, "
            f"tool_options={self.tool_options}"
        )

    def __eq__(self, other):
        # NOTE: No need to test class here
        return (
            self.solver == other.solver
            and self.solver_rtol == other.solver_rtol
            and self.solver_atol == other.solver_atol
            and self.tool_options == other.tool_options
        )

    def __hash__(self):
        return hash(
            (
                self._solver,
                self._solver_rtol,
                self._solver_atol,
                self._tool_options,
            )
        )


class EstimationStep(ExecutionStep):
    """Definition of one estimation operation"""

    """Supported estimation methods
    """
    supported_methods = frozenset(('FO', 'FOCE', 'ITS', 'IMPMAP', 'IMP', 'SAEM', 'BAYES'))
    supported_parameter_uncertainty_methods = frozenset(('SANDWICH', 'SMAT', 'RMAT', 'EFIM'))

    def __init__(
        self,
        method: str,
        interaction: bool = False,
        parameter_uncertainty_method: Optional[str] = None,
        evaluation: bool = False,
        maximum_evaluations: Optional[int] = None,
        laplace: bool = False,
        isample: Optional[int] = None,
        niter: Optional[int] = None,
        auto: Optional[bool] = None,
        keep_every_nth_iter: Optional[int] = None,
        residuals: Sequence[str] = (),
        predictions: Sequence[str] = (),
        solver: Optional[str] = None,
        solver_rtol: Optional[int] = None,
        solver_atol: Optional[int] = None,
        tool_options: Optional[frozenmapping[str, Any]] = None,
        derivatives: Sequence[Sequence[Expr]] = (),
<<<<<<< HEAD
        posterior_eta_type: Optional[str] = None,
=======
        individual_eta_samples: bool = False,
>>>>>>> 4a3aab3c
    ):
        self._method = method
        self._interaction = interaction
        self._parameter_uncertainty_method = parameter_uncertainty_method
        self._evaluation = evaluation
        self._maximum_evaluations = maximum_evaluations
        self._laplace = laplace
        self._isample = isample
        self._niter = niter
        self._auto = auto
        self._keep_every_nth_iter = keep_every_nth_iter
        self._residuals = residuals
        self._predictions = predictions
        self._derivatives = derivatives
<<<<<<< HEAD
        self._posterior_eta_type = posterior_eta_type
=======
        self._individual_eta_samples = individual_eta_samples
>>>>>>> 4a3aab3c
        super().__init__(
            solver=solver,
            solver_rtol=solver_rtol,
            solver_atol=solver_atol,
            tool_options=tool_options,
        )

    @classmethod
    def create(
        cls,
        method: str,
        interaction: bool = False,
        parameter_uncertainty_method: Optional[str] = None,
        evaluation: bool = False,
        maximum_evaluations: Optional[int] = None,
        laplace: bool = False,
        isample: Optional[int] = None,
        niter: Optional[int] = None,
        auto: Optional[bool] = None,
        keep_every_nth_iter: Optional[int] = None,
        residuals: Sequence[str] = (),
        predictions: Sequence[str] = (),
        solver: Optional[str] = None,
        solver_rtol: Optional[int] = None,
        solver_atol: Optional[int] = None,
        tool_options: Optional[Mapping[str, Any]] = None,
        derivatives: Sequence[Sequence[Expr]] = (),
<<<<<<< HEAD
        posterior_eta_type: Literal[None, "mode", "mean"] = None,
=======
        individual_eta_samples: bool = False,
>>>>>>> 4a3aab3c
    ):
        method = EstimationStep._canonicalize_and_check_method(method)
        if maximum_evaluations is not None and maximum_evaluations < 1:
            raise ValueError(
                'Number of maximum evaluations must be more than one, use '
                'evaluation=True or tool_options for special cases (e.g. 0 and -1'
                'in NONMEM)'
            )

        try:
            residuals = tuple(sorted(residuals))
        except TypeError:
            raise TypeError(
                f"Residuals could not be converted to tuple. Recieved type '{type(residuals)}'"
            )

        try:
            predictions = tuple(sorted(predictions))
        except TypeError:
            raise TypeError(
                f"Predictions could not be converted to tuple. Recieved type '{type(predictions)}'"
            )

        if derivatives:
            derivatives = EstimationStep._canonicalize_derivatives(derivatives)

        if parameter_uncertainty_method is not None:
            parameter_uncertainty_method = parameter_uncertainty_method.upper()
        if not (
            parameter_uncertainty_method is None
            or parameter_uncertainty_method
            in EstimationStep.supported_parameter_uncertainty_methods
        ):
            raise ValueError(
                f"Unknown parameter uncertainty method {parameter_uncertainty_method}. "
                f"Recognized methods are {sorted(EstimationStep.supported_parameter_uncertainty_methods)}."
            )
        solver = ExecutionStep._canonicalize_solver(solver)
        tool_options = ExecutionStep._canonicalize_tool_options(tool_options)

        # We dont support extracting some other ETA than that connected to the model
        # so setting this value has no effect.
        if method in ('FO', 'FOCE', 'ITS'):
            posterior_eta_type = "mode"
        elif method in ('IMPMAP', 'IMP', 'SAEM'):
            posterior_eta_type = "mean"
        elif method in ('BAYES',):
            posterior_eta_type = None  # Random single sample, how to label?

        return cls(
            method=method,
            interaction=interaction,
            parameter_uncertainty_method=parameter_uncertainty_method,
            evaluation=evaluation,
            maximum_evaluations=maximum_evaluations,
            laplace=laplace,
            isample=isample,
            niter=niter,
            auto=auto,
            keep_every_nth_iter=keep_every_nth_iter,
            residuals=residuals,
            predictions=predictions,
            solver=solver,
            solver_rtol=solver_rtol,
            solver_atol=solver_atol,
            tool_options=tool_options,
            derivatives=derivatives,
<<<<<<< HEAD
            posterior_eta_type=posterior_eta_type,
=======
            individual_eta_samples=bool(individual_eta_samples),
>>>>>>> 4a3aab3c
        )

    def replace(self, **kwargs) -> EstimationStep:
        """Derive a new EstimationStep with new properties"""
        d = {key[1:]: value for key, value in self.__dict__.items()}
        d.update(kwargs)
        new = EstimationStep.create(**d)
        return new

    @staticmethod
    def _canonicalize_and_check_method(method: str) -> str:
        method = method.upper()
        if method not in EstimationStep.supported_methods:
            raise ValueError(
                f'EstimationStep: {method} not recognized. Use any of {sorted(EstimationStep.supported_methods)}.'
            )
        return method

    @staticmethod
    def _canonicalize_derivatives(derivatives: Sequence[Sequence[Expr]]) -> tuple:
        try:
            derivatives = tuple(tuple(d) for d in derivatives)
        except TypeError:
            raise TypeError(
                "Given derivatives cannot be converted to tuple of tuples. "
                " Check type of input arguments."
            )

        for d in derivatives:
            for d_arg in d:
                if not (isinstance(d_arg, Expr) and d_arg.is_symbol()):
                    raise TypeError(
                        f"Each derivative argument must be a symbol of type 'Expr'. "
                        f"Found '{d_arg}' of type {type(d_arg)}"
                    )

        derivatives = tuple(
            sorted([tuple(sorted(d, key=str)) for d in derivatives], key=lambda der: str(der[0]))
        )
        return derivatives

    @property
    def method(self) -> str:
        """Name of the estimation method"""
        return self._method

    @property
    def maximum_evaluations(self) -> Optional[int]:
        """Maximum allowable number of evaluations of the objective function"""
        return self._maximum_evaluations

    @property
    def interaction(self) -> bool:
        """Preserve eta-epsilon interaction in the computation of the objective function"""
        return self._interaction

    @property
    def evaluation(self) -> bool:
        """Only perform model evaluation"""
        return self._evaluation

    @property
    def parameter_uncertainty_method(self) -> Optional[str]:
        """Method to use when estimating parameter uncertainty.
        Supported methods and their corresponding NMTRAN code:

        +-------------------------------+-----------------------+
        | Method                        | NMTRAN                |
        +===============================+=======================+
        | Sandwich                      | $COVARIANCE           |
        +-------------------------------+-----------------------+
        | Cross-product gradient (SMAT) | $COVARIANCE MATRIX=S  |
        +-------------------------------+-----------------------+
        | Observed FIM (RMAT)           | $COVARIANCE MATRIX=R  |
        +-------------------------------+-----------------------+
        | Expected FIM (EFIM)           | $DESIGN               |
        +-------------------------------+-----------------------+

        By default the following options are appended:
        UNCONDITIONAL: The uncertainty step is implemented regardless of how the estimation step terminates.
        PRINT=E: Print the eigenvalues of the correlation matrix.
        PRECOND=1: Perform up to 1 preconditioning cycle on the R matrix.
        """
        return self._parameter_uncertainty_method

    @property
    def laplace(self) -> bool:
        """Use the laplacian method"""
        return self._laplace

    @property
    def isample(self) -> Optional[int]:
        """Number of samples per subject (or similar) for EM methods"""
        return self._isample

    @property
    def niter(self) -> Optional[int]:
        """Number of iterations for EM methods"""
        return self._niter

    @property
    def auto(self) -> Optional[bool]:
        """Let estimation tool automatically add settings"""
        return self._auto

    @property
    def keep_every_nth_iter(self) -> Optional[int]:
        """Keep results for every nth iteration"""
        return self._keep_every_nth_iter

    @property
    def residuals(self) -> Sequence[str]:
        """List of residuals to calculate"""
        return self._residuals

    @property
    def predictions(self) -> Sequence[str]:
        """List of predictions to estimate"""
        return self._predictions

    @property
    def derivatives(self) -> Sequence[Sequence[Expr]]:
        """List of derivates to calculate when running"""
        return self._derivatives

    @property
    def individual_eta_samples(self) -> bool:
        """Should individual eta samples be generated"""
        return self._individual_eta_samples

    @property
    def tool_options(self) -> Optional[frozenmapping[str, Any]]:
        """Dictionary of tool specific options"""
        return self._tool_options

    @property
    def posterior_eta_type(self) -> Optional[str]:
        """Posterior eta type, mean or mode"""
        return self._posterior_eta_type

    def __eq__(self, other):
        if self is other:
            return True
        if not isinstance(other, EstimationStep):
            return NotImplemented
        return (
<<<<<<< HEAD
            self.method == other.method
            and self.interaction == other.interaction
            and self.parameter_uncertainty_method == other.parameter_uncertainty_method
            and self.evaluation == other.evaluation
            and self.maximum_evaluations == other.maximum_evaluations
            and self.laplace == other.laplace
            and self.isample == other.isample
            and self.niter == other.niter
            and self.auto == other.auto
            and self.keep_every_nth_iter == other.keep_every_nth_iter
            and self.derivatives == other.derivatives
            and self.predictions == other.predictions
            and self.residuals == other.residuals
            and self.posterior_eta_type == other.posterior_eta_type
=======
            self._method == other._method
            and self._interaction == other._interaction
            and self._parameter_uncertainty_method == other._parameter_uncertainty_method
            and self._evaluation == other._evaluation
            and self._maximum_evaluations == other._maximum_evaluations
            and self._laplace == other._laplace
            and self._isample == other._isample
            and self._niter == other._niter
            and self._auto == other._auto
            and self._keep_every_nth_iter == other._keep_every_nth_iter
            and self._derivatives == other._derivatives
            and self._predictions == other._predictions
            and self._residuals == other._residuals
            and self._individual_eta_samples == other._individual_eta_samples
>>>>>>> 4a3aab3c
            and super().__eq__(other)
        )

    def __hash__(self):
        return hash(
            (
                self._method,
                self._interaction,
                self._parameter_uncertainty_method,
                self._evaluation,
                self._maximum_evaluations,
                self._laplace,
                self._isample,
                self._niter,
                self._auto,
                self._keep_every_nth_iter,
                self._individual_eta_samples,
                super().__hash__(),
            )
        )

    def to_dict(self) -> dict[str, Any]:
        d = {
            'class': 'EstimationStep',
            'method': self._method,
            'interaction': self._interaction,
            'parameter_uncertainty_method': self._parameter_uncertainty_method,
            'evaluation': self._evaluation,
            'maximum_evaluations': self._maximum_evaluations,
            'laplace': self._laplace,
            'isample': self._isample,
            'niter': self._niter,
            'auto': self._auto,
            'keep_every_nth_iter': self._keep_every_nth_iter,
            'derivatives': tuple(str(d) for d in self._derivatives),
            'predictions': self._predictions,
            'residuals': self._residuals,
<<<<<<< HEAD
            'posterior_eta_type': self._posterior_eta_type,
=======
            'individual_eta_samples': self._individual_eta_samples,
>>>>>>> 4a3aab3c
        }
        super()._add_to_dict(d)
        return d

    @classmethod
    def from_dict(cls, d: dict[str, Any]) -> EstimationStep:
        d = dict(d)
        ExecutionStep._adjust_dict(d)
        return cls(**d)

    def __repr__(self):
        parameter_uncertainty_method = (
            f"'{self.parameter_uncertainty_method}'"
            if self.parameter_uncertainty_method is not None
            else self.parameter_uncertainty_method
        )
        return (
            f"EstimationStep('{self.method}', interaction={self.interaction}, "
            f"parameter_uncertainty_method={parameter_uncertainty_method}, evaluation={self.evaluation}, "
            f"maximum_evaluations={self.maximum_evaluations}, laplace={self.laplace}, "
            f"isample={self.isample}, niter={self.niter}, auto={self.auto}, "
            f"keep_every_nth_iter={self.keep_every_nth_iter}, "
            f"individual_eta_samples={self.individual_eta_samples}, {super()._partial_repr()})"
        )


class SimulationStep(ExecutionStep):
    """Definition of one simulation operation"""

    def __init__(
        self,
        n: int = 1,
        seed: int = 64206,
        solver: Optional[str] = None,
        solver_rtol: Optional[int] = None,
        solver_atol: Optional[int] = None,
        tool_options: Optional[frozenmapping[str, Any]] = None,
    ):
        self._n = n
        self._seed = seed
        super().__init__(
            solver=solver,
            solver_rtol=solver_rtol,
            solver_atol=solver_atol,
            tool_options=tool_options,
        )

    @classmethod
    def create(
        cls,
        n: int = 1,
        seed: int = 64206,
        solver: Optional[str] = None,
        solver_rtol: Optional[int] = None,
        solver_atol: Optional[int] = None,
        tool_options: Optional[Mapping[str, Any]] = None,
    ):
        if n < 1:
            raise ValueError("Need at least one replicate in SimulationStep")
        return cls(n=n, seed=seed)

    def replace(self, **kwargs) -> SimulationStep:
        """Derive a new SimulationStep with new properties"""
        d = {key[1:]: value for key, value in self.__dict__.items()}
        d.update(kwargs)
        new = SimulationStep.create(**d)
        return new

    @property
    def n(self) -> int:
        """Number of simulation replicates"""
        return self._n

    @property
    def seed(self) -> int:
        """Random seed"""
        return self._seed

    def __eq__(self, other):
        if self is other:
            return True
        if not isinstance(other, SimulationStep):
            return NotImplemented
        return self._n == other._n and self._seed == other._seed and super().__eq__(other)

    def __hash__(self):
        return hash((self._n, self._seed, super().__hash__()))

    def to_dict(self) -> dict[str, Any]:
        d = {
            'class': 'SimulationStep',
            'n': self._n,
            'seed': self._seed,
        }
        super()._add_to_dict(d)
        return d

    @classmethod
    def from_dict(cls, d: dict[str, Any]) -> SimulationStep:
        d = dict(d)
        ExecutionStep._adjust_dict(d)
        return cls(**d)

    def __repr__(self):
        return f"SimulationStep(n={self._n}, seed={self._seed}, {super()._partial_repr()})"


class ExecutionSteps(Sequence, Immutable):
    """A sequence of estimation steps

    Parameters
    ----------
    steps : iterable or None
        Used for initialization
    """

    def __init__(self, steps: tuple[Union[EstimationStep, SimulationStep], ...] = ()):
        self._steps = steps

    @classmethod
    def create(cls, steps: Optional[Sequence[Union[EstimationStep, SimulationStep]]] = None):
        if steps is None:
            steps = ()
        else:
            steps = tuple(steps)
        return ExecutionSteps(steps=steps)

    def replace(self, **kwargs) -> ExecutionSteps:
        steps = kwargs.get('steps', self._steps)
        return ExecutionSteps.create(steps)

    @overload
    def __getitem__(self, i: int) -> EstimationStep: ...

    @overload
    def __getitem__(self, i: slice) -> ExecutionSteps: ...

    def __getitem__(
        self, i: Union[int, slice]
    ) -> Union[EstimationStep, SimulationStep, ExecutionSteps]:
        if isinstance(i, slice):
            return ExecutionSteps(self._steps[i])
        return self._steps[i]

    def __add__(self, other: Union[EstimationStep, ExecutionSteps, Iterable]) -> ExecutionSteps:
        if isinstance(other, ExecutionSteps):
            return ExecutionSteps(self._steps + other._steps)
        elif isinstance(other, EstimationStep) or isinstance(other, SimulationStep):
            return ExecutionSteps(self._steps + (other,))
        else:
            return ExecutionSteps(self._steps + tuple(other))

    def __radd__(self, other: Union[EstimationStep, Iterable]) -> ExecutionSteps:
        if isinstance(other, EstimationStep) or isinstance(other, SimulationStep):
            return ExecutionSteps((other,) + self._steps)
        else:
            return ExecutionSteps(tuple(other) + self._steps)

    def __len__(self):
        return len(self._steps)

    def __eq__(self, other: Any):
        if self is other:
            return True
        if not isinstance(other, ExecutionSteps):
            return NotImplemented
        if len(self) != len(other):
            return False
        for s1, s2 in zip(self, other):
            if s1 != s2:
                return False
        return True

    def __hash__(self):
        return hash(self._steps)

    def to_dict(self) -> dict[str, Any]:
        return {'steps': tuple(step.to_dict() for step in self._steps)}

    @classmethod
    def from_dict(cls, d: dict[str, Any]) -> ExecutionSteps:
        steps = []
        for sdict in d['steps']:
            if sdict['class'] == 'EstimationStep':
                s = EstimationStep.from_dict(sdict)
            else:
                s = SimulationStep.from_dict(sdict)
            steps.append(s)
        return cls(steps=tuple(steps))

    def to_dataframe(self) -> pd.DataFrame:
        """Convert to DataFrame

        Use this to create an overview of all estimation steps

        Returns
        -------
        pd.DataFrame
            DataFrame overview

        >>> from pharmpy.modeling import load_example_model
        >>> model = load_example_model("pheno")
        >>> model.execution_steps.to_dataframe()   # doctest: +ELLIPSIS
        method  interaction       parameter_uncertainty_method  ...  auto keep_every_nth_iter  tool_options
        0   FOCE         True  SANDWICH  ...  None                None            {}
        """
        steps = [s for s in self._steps if isinstance(s, EstimationStep)]
        method = [s.method for s in steps]
        interaction = [s.interaction for s in steps]
        parameter_uncertainty_method = [s.parameter_uncertainty_method for s in steps]
        evaluation = [s.evaluation for s in steps]
        maximum_evaluations = [s.maximum_evaluations for s in steps]
        laplace = [s.laplace for s in steps]
        isample = [s.isample for s in steps]
        niter = [s.niter for s in steps]
        auto = [s.auto for s in steps]
        keep_every_nth_iter = [s.keep_every_nth_iter for s in steps]
        tool_options = [dict(s.tool_options) if s.tool_options else dict() for s in steps]
        df = pd.DataFrame(
            {
                'method': method,
                'interaction': interaction,
                'parameter_uncertainty_method': parameter_uncertainty_method,
                'evaluation': evaluation,
                'maximum_evaluations': maximum_evaluations,
                'laplace': laplace,
                'isample': isample,
                'niter': niter,
                'auto': auto,
                'keep_every_nth_iter': keep_every_nth_iter,
                'tool_options': tool_options,
            }
        )
        return df

    def __repr__(self) -> str:
        if len(self) == 0:
            return "ExecutionSteps()"
        return self.to_dataframe().to_string()

    def _repr_html_(self) -> str:
        if len(self) == 0:
            return "ExecutionSteps()"
        else:
            return self.to_dataframe().to_html()<|MERGE_RESOLUTION|>--- conflicted
+++ resolved
@@ -1,7 +1,7 @@
 from __future__ import annotations
 
 from collections.abc import Iterable, Mapping, Sequence
-from typing import TYPE_CHECKING, Any, Literal, Optional, Union, overload
+from typing import TYPE_CHECKING, Any, Optional, Union, overload
 
 from pharmpy.basic import Expr
 from pharmpy.internals.immutable import Immutable, frozenmapping
@@ -155,11 +155,7 @@
         solver_atol: Optional[int] = None,
         tool_options: Optional[frozenmapping[str, Any]] = None,
         derivatives: Sequence[Sequence[Expr]] = (),
-<<<<<<< HEAD
-        posterior_eta_type: Optional[str] = None,
-=======
         individual_eta_samples: bool = False,
->>>>>>> 4a3aab3c
     ):
         self._method = method
         self._interaction = interaction
@@ -174,11 +170,7 @@
         self._residuals = residuals
         self._predictions = predictions
         self._derivatives = derivatives
-<<<<<<< HEAD
-        self._posterior_eta_type = posterior_eta_type
-=======
         self._individual_eta_samples = individual_eta_samples
->>>>>>> 4a3aab3c
         super().__init__(
             solver=solver,
             solver_rtol=solver_rtol,
@@ -206,11 +198,7 @@
         solver_atol: Optional[int] = None,
         tool_options: Optional[Mapping[str, Any]] = None,
         derivatives: Sequence[Sequence[Expr]] = (),
-<<<<<<< HEAD
-        posterior_eta_type: Literal[None, "mode", "mean"] = None,
-=======
         individual_eta_samples: bool = False,
->>>>>>> 4a3aab3c
     ):
         method = EstimationStep._canonicalize_and_check_method(method)
         if maximum_evaluations is not None and maximum_evaluations < 1:
@@ -250,16 +238,6 @@
             )
         solver = ExecutionStep._canonicalize_solver(solver)
         tool_options = ExecutionStep._canonicalize_tool_options(tool_options)
-
-        # We dont support extracting some other ETA than that connected to the model
-        # so setting this value has no effect.
-        if method in ('FO', 'FOCE', 'ITS'):
-            posterior_eta_type = "mode"
-        elif method in ('IMPMAP', 'IMP', 'SAEM'):
-            posterior_eta_type = "mean"
-        elif method in ('BAYES',):
-            posterior_eta_type = None  # Random single sample, how to label?
-
         return cls(
             method=method,
             interaction=interaction,
@@ -278,11 +256,7 @@
             solver_atol=solver_atol,
             tool_options=tool_options,
             derivatives=derivatives,
-<<<<<<< HEAD
-            posterior_eta_type=posterior_eta_type,
-=======
             individual_eta_samples=bool(individual_eta_samples),
->>>>>>> 4a3aab3c
         )
 
     def replace(self, **kwargs) -> EstimationStep:
@@ -418,33 +392,12 @@
         """Dictionary of tool specific options"""
         return self._tool_options
 
-    @property
-    def posterior_eta_type(self) -> Optional[str]:
-        """Posterior eta type, mean or mode"""
-        return self._posterior_eta_type
-
     def __eq__(self, other):
         if self is other:
             return True
         if not isinstance(other, EstimationStep):
             return NotImplemented
         return (
-<<<<<<< HEAD
-            self.method == other.method
-            and self.interaction == other.interaction
-            and self.parameter_uncertainty_method == other.parameter_uncertainty_method
-            and self.evaluation == other.evaluation
-            and self.maximum_evaluations == other.maximum_evaluations
-            and self.laplace == other.laplace
-            and self.isample == other.isample
-            and self.niter == other.niter
-            and self.auto == other.auto
-            and self.keep_every_nth_iter == other.keep_every_nth_iter
-            and self.derivatives == other.derivatives
-            and self.predictions == other.predictions
-            and self.residuals == other.residuals
-            and self.posterior_eta_type == other.posterior_eta_type
-=======
             self._method == other._method
             and self._interaction == other._interaction
             and self._parameter_uncertainty_method == other._parameter_uncertainty_method
@@ -459,7 +412,6 @@
             and self._predictions == other._predictions
             and self._residuals == other._residuals
             and self._individual_eta_samples == other._individual_eta_samples
->>>>>>> 4a3aab3c
             and super().__eq__(other)
         )
 
@@ -497,11 +449,7 @@
             'derivatives': tuple(str(d) for d in self._derivatives),
             'predictions': self._predictions,
             'residuals': self._residuals,
-<<<<<<< HEAD
-            'posterior_eta_type': self._posterior_eta_type,
-=======
             'individual_eta_samples': self._individual_eta_samples,
->>>>>>> 4a3aab3c
         }
         super()._add_to_dict(d)
         return d
