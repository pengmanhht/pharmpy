import re
from pathlib import Path


def options_from_command(command):
    p = re.compile('^-+([^=]+)=?(.*)')
    return {p.match(val).group(1): p.match(val).group(2)
            for val in command.split() if val.startswith('-')}


def arguments_from_command(command):
    command = re.sub(r'command_line:', '', command)
    return [arg for arg in command.split()[1:] if not arg.startswith('-')]


def model_paths(path, pattern):
    path = Path(path) / 'm1'
    model_paths = list(path.glob(pattern))
    model_paths.sort(key=lambda name: int(re.sub(r'\D', '', str(name))))
    return model_paths


<<<<<<< HEAD
def tool_from_command(command):
    command = re.sub(r'command_line:', '', command)
    tool_with_path = command.split(maxsplit=1)[0]
    return Path(tool_with_path).name


def psn_directory_list(path, drop_tools=list()):
    path = Path(path)
    folder_list = [{'name': p.name, 'tool': tool_name(p)} for p in path.iterdir() if p.is_dir()]
    return [d for d in folder_list if d['tool'] is not None and not d['tool'] in drop_tools]


def tool_name(path):
    command = psn_command(path)
    if command is not None:
        return tool_from_command(command)


def psn_command(path):
    path = Path(path)
    if not path.is_dir():
        return None
    try:
        with open(path / 'command.txt') as meta:
            return next(meta)
    except FileNotFoundError:
        pass
    try:
        with open(path / 'meta.yaml') as meta:
            cmd = None
            for row in meta:
                if row.startswith('command_line: '):
                    cmd = row.strip()
                elif cmd is not None:
                    # command can be split over multiple lines
                    if row.startswith('common_options:'):
                        return cmd
                    elif re.match(r'\s', row):  # continuation is indented
                        cmd += row.strip()
            if cmd is not None:
                return cmd
    except FileNotFoundError:
        pass
=======
def cmd_line_model_path(path):
    path = Path(path)
    with open(path / 'meta.yaml') as meta:
        for row in meta:
            row = row.strip()
            if row.startswith('model_files:'):
                row = next(meta).strip()
                return Path(re.sub(r'^-\s*', '', row))
>>>>>>> df59cdf7
<|MERGE_RESOLUTION|>--- conflicted
+++ resolved
@@ -20,7 +20,6 @@
     return model_paths
 
 
-<<<<<<< HEAD
 def tool_from_command(command):
     command = re.sub(r'command_line:', '', command)
     tool_with_path = command.split(maxsplit=1)[0]
@@ -64,7 +63,8 @@
                 return cmd
     except FileNotFoundError:
         pass
-=======
+
+
 def cmd_line_model_path(path):
     path = Path(path)
     with open(path / 'meta.yaml') as meta:
@@ -72,5 +72,4 @@
             row = row.strip()
             if row.startswith('model_files:'):
                 row = next(meta).strip()
-                return Path(re.sub(r'^-\s*', '', row))
->>>>>>> df59cdf7
+                return Path(re.sub(r'^-\s*', '', row))