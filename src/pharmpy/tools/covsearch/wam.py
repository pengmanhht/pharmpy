--- conflicted
+++ resolved
@@ -524,13 +524,6 @@
     p_backward: float,
 ) -> tuple:
     best_me = search_state.best_candidate_so_far.modelentry
-<<<<<<< HEAD
-    best_bic = calculate_bic(best_me.model, best_me.modelfit_results.ofv, "fixed")
-    # candidate models
-    new_models, candidate_steps = {}, {}
-    new_modelentries = []
-    score_fetcher = wam_result.score_fetcher
-=======
     best_bic = calculate_bic(best_me.model, best_me.modelfit_results.ofv, "mixed")
     wam_result = search_state.wam_result
     assert isinstance(wam_result, WAMResult)
@@ -539,7 +532,6 @@
     new_effect_funcs, new_models, candidate_steps = {}, {}, {}
     new_modelentries = []
     score_fetcher = wam_result.sorted_score_fetcher
->>>>>>> 84f20202
     rank = wam_result.rank
     effect_func_fetcher = wam_result.effect_func_fetcher
 
@@ -583,13 +575,6 @@
     }
     candidates = {inc: Candidate(me, candidate_steps[inc]) for inc, me in new_mes.items()}
     search_state.all_candidates_so_far.extend(candidates.values())
-<<<<<<< HEAD
-
-    best_candidate_key = min(nonlin_bic, key=nonlin_bic.get)
-    if nonlin_bic[best_candidate_key] < best_bic:
-        search_state = replace(search_state, best_candidate_so_far=candidates[best_candidate_key])
-=======
->>>>>>> 84f20202
 
     best_candidate_key = min(nonlin_bic, key=nonlin_bic.get)
     if nonlin_bic[best_candidate_key] < best_bic:
