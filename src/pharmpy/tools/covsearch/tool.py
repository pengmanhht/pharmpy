--- conflicted
+++ resolved
@@ -482,7 +482,6 @@
     reduced_ofv = np.nan if (mfr := parent_model.modelfit_results) is None else mfr.ofv
     extended_ofv = np.nan if (mfr := model.modelfit_results) is None else mfr.ofv
     ofv_drop = reduced_ofv - extended_ofv
-<<<<<<< HEAD
     if candidate.steps:
         last_step = candidate.steps[-1]
         last_effect = last_step.effect
@@ -493,8 +492,8 @@
         extended_significant = lrt_test(
             parent_model,
             candidate.model,
-            parent_model.modelfit_results.ofv,
-            candidate.model.modelfit_results.ofv,
+            reduced_ofv,
+            extended_ofv,
             alpha,
         )
     else:
@@ -502,28 +501,10 @@
         is_backward = False
         alpha, extended_significant = np.nan, np.nan
 
-    p_value = lrt_p_value(
-        parent_model, model, parent_model.modelfit_results.ofv, model.modelfit_results.ofv
-    )
+    p_value = lrt_p_value(parent_model, model, reduced_ofv, extended_ofv)
     selected = children_count[candidate.model.name] >= 1 or candidate.model is best_model
 
-    assert not selected or (candidate.model is parent_model) or extended_significant
-=======
-    last_step = candidate.steps[-1]
-    last_effect = last_step.effect
-    is_backward = isinstance(last_step, BackwardStep)
-    p_value = lrt_p_value(parent_model, model, reduced_ofv, extended_ofv)
-    alpha = last_step.alpha
-    selected = children_count[model.name] >= 1 or model is best_model
-    extended_significant = lrt_test(
-        parent_model,
-        model,
-        reduced_ofv,
-        extended_ofv,
-        alpha,
-    )
     assert not selected or (model is parent_model) or extended_significant
->>>>>>> 951e1e83
     return {
         'step': len(candidate.steps),
         'parameter': parameter,
@@ -538,12 +519,8 @@
         'is_backward': is_backward,
         'extended_significant': extended_significant,
         'selected': selected,
-<<<<<<< HEAD
-        'model': candidate.model.name,
-=======
         'directory': str(model.database.path),
         'model': model.name,
->>>>>>> 951e1e83
         'covariate_effects': np.nan,
     }
 
