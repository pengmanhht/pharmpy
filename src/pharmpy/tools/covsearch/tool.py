from collections import Counter, defaultdict
from dataclasses import astuple, dataclass
from itertools import count
from typing import Any, Callable, Iterable, Literal, Optional, Union

from pharmpy.deps import numpy as np
from pharmpy.deps import pandas as pd
from pharmpy.internals.fn.signature import with_same_arguments_as
from pharmpy.internals.fn.type import with_runtime_arguments_type_check
from pharmpy.model import Model
from pharmpy.modeling import get_pk_parameters, remove_covariate_effect, set_estimation_step
from pharmpy.modeling.covariate_effect import get_covariates_allowed_in_covariate_effect
from pharmpy.modeling.lrt import best_of_many as lrt_best_of_many
from pharmpy.modeling.lrt import p_value as lrt_p_value
from pharmpy.modeling.lrt import test as lrt_test
from pharmpy.tools import is_strictness_fulfilled
from pharmpy.tools.common import (
    create_plots,
    summarize_tool,
    table_final_eta_shrinkage,
    update_initial_estimates,
)
from pharmpy.tools.covsearch.samba import samba_workflow
from pharmpy.tools.mfl.feature.covariate import EffectLiteral
from pharmpy.tools.mfl.feature.covariate import features as covariate_features
from pharmpy.tools.mfl.feature.covariate import parse_spec, spec
from pharmpy.tools.mfl.helpers import all_funcs
from pharmpy.tools.mfl.parse import parse as mfl_parse
from pharmpy.tools.mfl.statement.definition import Let
from pharmpy.tools.mfl.statement.feature.covariate import Covariate
from pharmpy.tools.mfl.statement.feature.symbols import Option, Wildcard
from pharmpy.tools.modelfit import create_fit_workflow
from pharmpy.tools.run import summarize_errors_from_entries, summarize_modelfit_results_from_entries
from pharmpy.tools.scm.results import candidate_summary_dataframe, ofv_summary_dataframe
from pharmpy.workflows import ModelEntry, Task, Workflow, WorkflowBuilder
from pharmpy.workflows.results import ModelfitResults

from ..mfl.parse import ModelFeatures, get_model_features
from .results import COVSearchResults

COVSEARCH_STATEMENT_TYPES = (
    Let,
    Covariate,
)

NAME_WF = 'covsearch'

DataFrame = Any  # NOTE: should be pd.DataFrame but we want lazy loading


@dataclass(frozen=True)
class Effect:
    parameter: str
    covariate: str
    fp: str
    operation: str


class AddEffect(Effect):
    pass


class RemoveEffect(Effect):
    pass


class DummyEffect(Effect):
    pass


@dataclass(frozen=True)
class Step:
    alpha: float
    effect: Effect


class ForwardStep(Step):
    pass


class BackwardStep(Step):
    pass


class AdaptiveStep(Step):
    pass


def _added_effects(steps: tuple[Step, ...]) -> Iterable[Effect]:
    added_effects = defaultdict(list)
    for i, step in enumerate(steps):
        if isinstance(step, ForwardStep):
            added_effects[astuple(step.effect)].append(i)
        elif isinstance(step, BackwardStep):
            added_effects[astuple(step.effect)].pop()
        elif isinstance(step, AdaptiveStep):
            pass
        else:
            raise ValueError(f"Unknown step ({step}) added")

    pos = {effect: set(indices) for effect, indices in added_effects.items()}

    for i, step in enumerate(steps):
        if isinstance(step, ForwardStep) and i in pos[astuple(step.effect)]:
            yield step.effect


@dataclass
class Candidate:
    modelentry: ModelEntry
    steps: tuple[Step, ...]


@dataclass
class SearchState:
    user_input_modelentry: ModelEntry
    start_modelentry: ModelEntry
    best_candidate_so_far: Candidate
    all_candidates_so_far: list[Candidate]


def create_workflow(
    model: Model,
    results: ModelfitResults,
    search_space: Union[str, ModelFeatures],
    p_forward: float = 0.01,
    p_backward: float = 0.001,
    max_steps: int = -1,
    algorithm: Literal[
        'scm-forward', 'scm-forward-then-backward', 'samba', 'samba-foce'
    ] = 'scm-forward-then-backward',
    max_eval: bool = False,
    adaptive_scope_reduction: bool = False,
    strictness: str = "minimization_successful or (rounding_errors and sigdigs>=0.1)",
    naming_index_offset: Optional[int] = 0,
<<<<<<< HEAD
    samba_nsamples: int = 10,
    _samba_max_covariates: Optional[int] = 3,
    _samba_selection_criterion: Literal['bic', 'lrt'] = 'bic',
    _samba_linreg_method: Literal['ols', 'wls', 'lme'] = 'ols',
    _samba_stepwise_lcs: Optional[bool] = None,
=======
    nsamples: int = 10,
    samba_max_covariates: Optional[int] = 3,
    samba_selection_criterion: Literal['bic', 'lrt'] = 'bic',
    samba_linreg_method: Literal['ols', 'wls', 'lme'] = 'ols',
    samba_stepwise_lcs: Optional[bool] = None,
>>>>>>> 20a1cc6e
):
    """Run COVsearch tool. For more details, see :ref:`covsearch`.

    Parameters
    ----------
    model : Model
        Pharmpy model
    results : ModelfitResults
        Results of model
    search_space : str
        MFL of covariate effects to try
    p_forward : float
        The p-value to use in the likelihood ratio test for forward steps
    p_backward : float
        The p-value to use in the likelihood ratio test for backward steps
    max_steps : int
        The maximum number of search steps to make
    algorithm : {'scm-forward', 'scm-forward-then-backward', 'samba'}
        The search algorithm to use. Currently, 'scm-forward' and
        'scm-forward-then-backward' are supported.
    max_eval : bool
        Limit the number of function evaluations to 3.1 times that of the
        base model. Default is False.
    adaptive_scope_reduction : bool
        Stash all non-significant parameter-covariate effects to be tested
        after all significant effects have been tested. Once all these have been
        tested, try adding the stashed effects once more with a regular forward approach.
        Default is False
    strictness : str
        Strictness criteria
    naming_index_offset : int
        index offset for naming of runs. Default is 0.
    nsamples : int
        Number of samples from individual parameter conditional distribution for linear covariate model selection.
        Default is 10, i.e. generating 10 samples per subject
    _samba_max_covariates: int or None
        Maximum number of covariate inclusion allowed in linear covariate screening for each parameter.
    _samba_linreg_method: str
        Method used to fit linear covariate models. Currently, Ordinary Least Squares (ols),
        Weighted Least Squares (wls), and Linear Mixed-Effects (lme) are supported.
    _samba_selection_criterion: str
        Method used for linear and nonlinear model selection in SAMBA methods. Currently, BIC and LRT are
        supported.
    _samba_stepwise_lcs: bool or None
        Use stepwise linear covariate screening or not. By default, SAMBA methods use stepwise LCS whereas SCM-LCS uses
        non-stepwise LCS.

    Returns
    -------
    COVSearchResults
        COVsearch tool result object

    Examples
    --------
    >>> from pharmpy.modeling import load_example_model
    >>> from pharmpy.tools import run_covsearch, load_example_modelfit_results
    >>> model = load_example_model("pheno")
    >>> results = load_example_modelfit_results("pheno")
    >>> search_space = 'COVARIATE([CL, V], [AGE, WT], EXP)'
    >>> res = run_covsearch(model=model, results=results, search_space=search_space)      # doctest: +SKIP
    """
    if algorithm in ["samba", "samba-foce"]:
        return samba_workflow(
            model=model,
            results=results,
            search_space=search_space,
            max_steps=max_steps,
            p_forward=p_forward,
            p_backward=p_backward,
            max_eval=max_eval,
            algorithm=algorithm,
<<<<<<< HEAD
            nsamples=samba_nsamples,
            max_covariates=_samba_max_covariates,
            selection_criterion=_samba_selection_criterion,
            linreg_method=_samba_linreg_method,
            stepwise_lcs=_samba_stepwise_lcs,
=======
            nsamples=nsamples,
            max_covariates=samba_max_covariates,
            selection_criterion=samba_selection_criterion,
            linreg_method=samba_linreg_method,
            stepwise_lcs=samba_stepwise_lcs,
>>>>>>> 20a1cc6e
            strictness=strictness,
        )

    wb = WorkflowBuilder(name=NAME_WF)

    # FIXME : Handle when model is None
    store_task = Task("store_input_model", _store_input_model, model, results, max_eval)
    start_task = Task("create_modelentry", _start, model, results)
    wb.add_task(start_task, predecessors=store_task)
    init_task = Task("init", _init_search_state, search_space)
    wb.add_task(init_task, predecessors=start_task)

    forward_search_task = Task(
        'forward-search',
        task_greedy_forward_search,
        p_forward,
        max_steps,
        naming_index_offset,
        strictness,
        adaptive_scope_reduction,
    )

    wb.add_task(forward_search_task, predecessors=init_task)
    search_output = wb.output_tasks

    if algorithm == 'scm-forward-then-backward':
        backward_search_task = Task(
            'backward-search',
            task_greedy_backward_search,
            p_backward,
            max_steps,
            naming_index_offset,
            strictness,
        )

        wb.add_task(backward_search_task, predecessors=search_output)
        search_output = wb.output_tasks

    results_task = Task(
        'results',
        task_results,
        p_forward,
        p_backward,
        strictness,
    )

    wb.add_task(results_task, predecessors=search_output)

    return Workflow(wb)


def _store_input_model(context, model, results, max_eval):
    context.log_info("Starting tool covsearch")
    model = model.replace(name="input", description="")
    me = ModelEntry.create(model=model, modelfit_results=results)
    context.store_input_model_entry(me)
    return max_eval


def _start(model, results, max_eval):
    if max_eval:
        max_eval_number = round(3.1 * results.function_evaluations_iterations.loc[1])
        # Change last instead of first?
        first_es = model.execution_steps[0]
        model = set_estimation_step(model, first_es.method, 0, maximum_evaluations=max_eval_number)
    return ModelEntry.create(
        model=model.replace(name="input", description=""), parent=None, modelfit_results=results
    )


def _init_search_state(
    context, search_space: Union[str, ModelFeatures], modelentry: ModelEntry
) -> tuple[dict[tuple[str], callable], SearchState]:
    model = modelentry.model
    effect_funcs, base_model = get_effect_funcs_and_base_model(search_space, model)

    if base_model != model:
        base_modelentry = ModelEntry.create(model=base_model)
        base_fit_wf = create_fit_workflow(modelentries=[base_modelentry])
        base_modelentry = context.call_workflow(base_fit_wf, 'fit_filtered_model')
    else:
        base_modelentry = modelentry
    base_candidate = Candidate(base_modelentry, ())
    search_state_init = SearchState(modelentry, base_modelentry, base_candidate, [base_candidate])

    return effect_funcs, search_state_init


def get_effect_funcs_and_base_model(search_space, model):
    ss_mfl, model_mfl = prepare_mfls(model, search_space)
    exploratory_cov_funcs = get_exploratory_covariates(ss_mfl)

    if is_model_in_search_space(model, model_mfl, ss_mfl):
        return exploratory_cov_funcs, model

    filtered_model = model.replace(name="filtered_input_model")
    # covariate effects not in search space, should be kept as it is
    covariate_to_keep = model_mfl - ss_mfl
    # covariate effects in both model and search space, should be removed for exploration in future searching steps
    covariate_to_remove = model_mfl - covariate_to_keep
    covariate_to_remove = covariate_to_remove.mfl_statement_list(["covariate"])
    description = []
    if len(covariate_to_remove) != 0:
        description.append("REMOVED")
        for cov_effect in parse_spec(spec(filtered_model, covariate_to_remove)):
            filtered_model = remove_covariate_effect(filtered_model, cov_effect[0], cov_effect[1])
            description.append('({}-{}-{})'.format(cov_effect[0], cov_effect[1], cov_effect[2]))
    # Remove all custom effects
    covariate_to_keep = covariate_to_keep.mfl_statement_list(["covariate"])
    for cov_effect in parse_spec(spec(filtered_model, covariate_to_keep)):
        if cov_effect[2].lower() == "custom":
            filtered_model = remove_covariate_effect(filtered_model, cov_effect[0], cov_effect[1])
            description.append('({}-{}-{})'.format(cov_effect[0], cov_effect[1], cov_effect[2]))

    filtered_model = filtered_model.replace(description=';'.join(description))

    # Add structural covariates in search space if any
    structural_cov = tuple([c for c in ss_mfl.covariate if not c.optional.option])
    structural_cov_funcs = all_funcs(Model(), structural_cov)
    if len(structural_cov_funcs) != 0:
        description.append("ADDED")
        for cov_effect, cov_func in structural_cov_funcs.items():
            filtered_model = cov_func(filtered_model)
            description.append('({}-{}-{})'.format(cov_effect[0], cov_effect[1], cov_effect[2]))
        filtered_model = filtered_model.replace(description=";".join(description))

    return (exploratory_cov_funcs, filtered_model)


def prepare_mfls(model, search_space):
    if isinstance(search_space, str):
        search_space = ModelFeatures.create_from_mfl_string(search_space)
    ss_mfl = search_space.expand(model)  # Expand to remove LET/REF
    model_mfl = ModelFeatures.create_from_mfl_string(get_model_features(model))

    ss_mfl = ModelFeatures.create_from_mfl_statement_list(ss_mfl.mfl_statement_list(["covariate"]))
    model_mfl = ModelFeatures.create_from_mfl_statement_list(
        model_mfl.mfl_statement_list(["covariate"])
    )

    return ss_mfl, model_mfl


def get_exploratory_covariates(ss_mfl):
    exploratory_cov = tuple(c for c in ss_mfl.covariate if c.optional.option)
    cov_funcs = all_funcs(Model(), exploratory_cov)
    exploratory_cov_funcs = dict()
    for cov_effect, cov_func in cov_funcs.items():
        if cov_effect[-1] == "ADD":
            effect = cov_effect[1:-1]  # Everything except "ADD", e.g. ('CL', 'WT', 'exp', '*')
            exploratory_cov_funcs[effect] = cov_func
    # Sort by effect
    exploratory_cov_funcs = dict(sorted(exploratory_cov_funcs.items()))
    return exploratory_cov_funcs


def is_model_in_search_space(model, model_mfl, cov_mfl):
    def _is_optional(cov):
        return cov.optional == Option(True)

    cov_struct = [cov for cov in cov_mfl.covariate if not _is_optional(cov)]
    cov_struct_mfl = ModelFeatures.create_from_mfl_statement_list(cov_struct)

    # Check if all obligatory covariates are in model
    if not model_mfl.contain_subset(cov_struct_mfl, model=model):
        return False
    elif model_mfl.covariate:
        # Check if all covariates in model are in original search space
        if not cov_mfl.contain_subset(model_mfl, model=model):
            return False
        # FIXME: workaround, check if model is simplest model in search space
        cov_exploratory = cov_mfl - cov_struct_mfl
        if cov_exploratory.contain_subset(model_mfl, model=model):
            return False
    return True


def task_greedy_forward_search(
    context,
    p_forward: float,
    max_steps: int,
    naming_index_offset: int,
    strictness: str,
    adaptive_scope_reduction: bool,
    state_and_effect: tuple[SearchState, dict],
) -> SearchState:
    for temp in state_and_effect:
        if isinstance(temp, SearchState):
            state = temp
        else:
            candidate_effect_funcs = temp
    candidate = state.best_candidate_so_far
    assert state.all_candidates_so_far == [candidate]

    def handle_effects(
        step: int,
        parent: Candidate,
        candidate_effect_funcs: dict,
        index_offset: int,
    ):
        index_offset = index_offset + naming_index_offset
        wf = wf_effects_addition(parent.modelentry, parent, candidate_effect_funcs, index_offset)
        new_candidate_modelentries = context.call_workflow(wf, f'{NAME_WF}-effects_addition-{step}')
        return [
            Candidate(modelentry, parent.steps + (ForwardStep(p_forward, AddEffect(*effect)),))
            for modelentry, effect in zip(new_candidate_modelentries, candidate_effect_funcs.keys())
        ]

    return _greedy_search(
        state,
        handle_effects,
        candidate_effect_funcs,
        p_forward,
        max_steps,
        strictness,
        adaptive_scope_reduction,
    )


def task_greedy_backward_search(
    context,
    p_backward: float,
    max_steps: int,
    naming_index_offset,
    strictness: str,
    state: SearchState,
) -> SearchState:
    def handle_effects(
        step: int,
        parent: Candidate,
        candidate_effect_funcs: list[EffectLiteral],
        index_offset: int,
    ):
        index_offset = index_offset + naming_index_offset
        wf = wf_effects_removal(parent, candidate_effect_funcs, index_offset)
        new_candidate_modelentries = context.call_workflow(wf, f'{NAME_WF}-effects_removal-{step}')

        return [
            Candidate(modelentry, parent.steps + (BackwardStep(p_backward, RemoveEffect(*effect)),))
            for modelentry, effect in zip(new_candidate_modelentries, candidate_effect_funcs.keys())
        ]

    # TODO : When only backwards search is supported, use get_model_features to extract removeable effects.
    optional_effects = list(map(astuple, _added_effects(state.best_candidate_so_far.steps)))

    def _extract_sublist(lst, n, iterable=False):
        if iterable:
            return [(item[n],) for item in lst]
        else:
            return [item[n] for item in lst]

    candidate_effect_funcs = dict(
        covariate_features(
            state.best_candidate_so_far.modelentry.model,
            tuple(
                map(
                    Covariate,
                    _extract_sublist(optional_effects, 0, True),
                    _extract_sublist(optional_effects, 1, True),
                    _extract_sublist(optional_effects, 2, True),
                    _extract_sublist(optional_effects, 3),
                )
            ),
            remove=True,
        )
    )
    candidate_effect_funcs = {k[1:-1]: v for k, v in candidate_effect_funcs.items()}

    n_removable_effects = max(0, len(state.best_candidate_so_far.steps) - 1)

    return _greedy_search(
        state,
        handle_effects,
        candidate_effect_funcs,
        p_backward,
        min(max_steps, n_removable_effects) if max_steps >= 0 else n_removable_effects,
        strictness,
    )


def _greedy_search(
    state: SearchState,
    handle_effects: Callable[[int, Candidate, list[EffectLiteral], int], list[Candidate]],
    candidate_effect_funcs: dict,
    alpha: float,
    max_steps: int,
    strictness: str,
    adaptive_scope_reduction: bool = False,
) -> SearchState:
    best_candidate_so_far = state.best_candidate_so_far
    all_candidates_so_far = list(
        state.all_candidates_so_far
    )  # NOTE: This includes start model/filtered model

    steps = range(1, max_steps + 1) if max_steps >= 0 else count(1)

    nonsignificant_effects, all_candidates_so_far, best_candidate_so_far = perform_step_procedure(
        steps,
        candidate_effect_funcs,
        handle_effects,
        all_candidates_so_far,
        best_candidate_so_far,
        strictness,
        alpha,
        adaptive_scope_reduction,
    )

    if nonsignificant_effects and adaptive_scope_reduction:

        # TODO : Different number of steps for adaptive part (?)
        steps = range(1, max_steps + 1) if max_steps >= 0 else count(1)

        # Filter incompatible effects
        parameter_steps_taken = [step.effect.parameter for step in best_candidate_so_far.steps]
        cov_steps_taken = [step.effect.covariate for step in best_candidate_so_far.steps]

        nonsignificant_effects = {
            effect_description: effect_func
            for effect_description, effect_func in nonsignificant_effects.items()
            if effect_description[0] not in parameter_steps_taken
            or effect_description[1] not in cov_steps_taken
        }

        if nonsignificant_effects:
            # Add adaptive step if the best candidate model is not part of the latest step
            max_steps_taken = max([len(c.steps) for c in all_candidates_so_far])
            add_adaptive_step = len(best_candidate_so_far.steps) != max_steps_taken

            _, all_candidates_so_far, best_candidate_so_far = perform_step_procedure(
                steps,
                nonsignificant_effects,
                handle_effects,
                all_candidates_so_far,
                best_candidate_so_far,
                strictness,
                alpha,
                adaptive_scope_reduction=False,
                add_adaptive_step=add_adaptive_step,
            )

    return SearchState(
        state.user_input_modelentry,
        state.start_modelentry,
        best_candidate_so_far,
        all_candidates_so_far,
    )


def perform_step_procedure(
    steps,
    candidate_effect_funcs,
    handle_effects,
    all_candidates_so_far,
    best_candidate_so_far,
    strictness,
    alpha,
    adaptive_scope_reduction,
    add_adaptive_step=False,
):
    nonsignificant_effects = {}

    for step in steps:
        if not candidate_effect_funcs:
            break
        if add_adaptive_step and step == 1:
            temp_best_candidate_so_far = Candidate(
                best_candidate_so_far.modelentry,
                best_candidate_so_far.steps + (AdaptiveStep(alpha, DummyEffect("", "", "", "")),),
            )
            new_candidates = handle_effects(
                step,
                temp_best_candidate_so_far,
                candidate_effect_funcs,
                len(all_candidates_so_far) - 1,
            )
        else:
            new_candidates = handle_effects(
                step, best_candidate_so_far, candidate_effect_funcs, len(all_candidates_so_far) - 1
            )

        all_candidates_so_far.extend(new_candidates)
        new_candidate_modelentries = list(
            map(lambda candidate: candidate.modelentry, new_candidates)
        )
        # NOTE: We assume parent_modelentry.modelfit_results is not None
        parent_modelentry = best_candidate_so_far.modelentry
        assert parent_modelentry.modelfit_results is not None

        best_candidate_so_far = get_best_candidate_so_far(
            parent_modelentry, new_candidate_modelentries, all_candidates_so_far, strictness, alpha
        )

        if best_candidate_so_far.modelentry is parent_modelentry:
            break

        # TODO : Find all non-significant models and stash the most recently added effect
        if adaptive_scope_reduction:
            last_step = best_candidate_so_far.steps[-1]
            is_backward = isinstance(last_step, BackwardStep)
            if not is_backward:
                nonsignificant_effects_step = extract_nonsignificant_effects(
                    parent_modelentry, new_candidates, candidate_effect_funcs, alpha
                )
                nonsignificant_effects.update(nonsignificant_effects_step)

        # NOTE: Filter out incompatible effects
        last_step_effect = best_candidate_so_far.steps[-1].effect
        candidate_effect_funcs = filter_effects(
            candidate_effect_funcs, last_step_effect, nonsignificant_effects
        )

    return nonsignificant_effects, all_candidates_so_far, best_candidate_so_far


def get_best_candidate_so_far(
    parent_modelentry, new_candidate_modelentries, all_candidates_so_far, strictness, alpha
):
    ofvs = [
        (
            np.nan
            if modelentry.modelfit_results is None
            or not is_strictness_fulfilled(
                modelentry.model, modelentry.modelfit_results, strictness
            )
            else modelentry.modelfit_results.ofv
        )
        for modelentry in new_candidate_modelentries
    ]
    best_model_so_far = lrt_best_of_many(
        parent_modelentry,
        new_candidate_modelentries,
        parent_modelentry.modelfit_results.ofv,
        ofvs,
        alpha,
    )

    best_candidate_so_far = next(
        filter(lambda candidate: candidate.modelentry is best_model_so_far, all_candidates_so_far)
    )

    return best_candidate_so_far


def filter_effects(effect_funcs, last_step_effect, nonsignificant_effects):
    candidate_effect_funcs = {
        effect_description: effect_func
        for effect_description, effect_func in effect_funcs.items()
        if effect_description[0] != last_step_effect.parameter
        or effect_description[1] != last_step_effect.covariate
    }

    # Filter away any stashed effects as well
    nonsig_param_cov_eff = tuple((eff[0], eff[1]) for eff in nonsignificant_effects.keys())

    candidate_effect_funcs = {
        effect_description: effect_func
        for effect_description, effect_func in candidate_effect_funcs.items()
        if (effect_description[0], effect_description[1]) not in nonsig_param_cov_eff
    }

    return candidate_effect_funcs


def extract_nonsignificant_effects(parent_modelentry, new_candidates, effect_funcs, alpha):
    nonsignificant_effects = {}
    for new_cand in new_candidates:
        p_value = lrt_p_value(
            parent_modelentry.model,
            new_cand.modelentry.model,
            parent_modelentry.modelfit_results.ofv,
            new_cand.modelentry.modelfit_results.ofv,
        )
        if alpha <= p_value:
            last_step_effect = new_cand.steps[-1].effect
            key = (
                last_step_effect.parameter,
                last_step_effect.covariate,
                last_step_effect.fp,
                last_step_effect.operation,
            )
            nonsignificant_effects[key] = effect_funcs[key]
    return nonsignificant_effects


def wf_effects_addition(
    modelentry: ModelEntry,
    candidate: Candidate,
    candidate_effect_funcs: dict,
    index_offset: int,
):
    wb = WorkflowBuilder()

    for i, effect in enumerate(candidate_effect_funcs.items(), 1):
        task = Task(
            repr(effect[0]),
            task_add_covariate_effect,
            modelentry,
            candidate,
            effect,
            index_offset + i,
        )
        wb.add_task(task)

    wf_fit = create_fit_workflow(n=len(candidate_effect_funcs))
    wb.insert_workflow(wf_fit)

    task_gather = Task('gather', lambda *models: models)
    wb.add_task(task_gather, predecessors=wb.output_tasks)
    return Workflow(wb)


def task_add_covariate_effect(
    modelentry: ModelEntry, candidate: Candidate, effect: dict, effect_index: int
):
    model = modelentry.model
    name = f'covsearch_run{effect_index}'
    description = _create_description(effect[0], candidate.steps)
    model_with_added_effect = model.replace(name=name, description=description)
    model_with_added_effect = update_initial_estimates(
        model_with_added_effect, modelentry.modelfit_results
    )
    func = effect[1]
    model_with_added_effect = func(model_with_added_effect, allow_nested=True)
    return ModelEntry.create(
        model=model_with_added_effect, parent=candidate.modelentry.model, modelfit_results=None
    )


def _create_description(effect_new: dict, steps_prev: tuple[Step, ...], forward: bool = True):
    # Will create this type of description: '(CL-AGE-exp);(MAT-AGE-exp);(MAT-AGE-exp-+)'
    def _create_effect_str(effect):
        if isinstance(effect, tuple):
            param, cov, fp, op = effect
        elif isinstance(effect, Effect):
            param, cov, fp, op = effect.parameter, effect.covariate, effect.fp, effect.operation
        else:
            raise ValueError('Effect must be a tuple or Effect dataclass')
        effect_base = f'{param}-{cov}-{fp}'
        if op == '+':
            effect_base += f'-{op}'
        return f'({effect_base})'

    effect_new_str = _create_effect_str(effect_new)
    effects = []
    for effect_prev in _added_effects(steps_prev):
        effect_prev_str = _create_effect_str(effect_prev)
        if not forward and effect_prev_str == effect_new_str:
            continue
        effects.append(effect_prev_str)
    if forward:
        effects.append(effect_new_str)
    return ';'.join(effects)


def wf_effects_removal(
    parent: Candidate,
    candidate_effect_funcs: dict,
    index_offset: int,
):
    wb = WorkflowBuilder()

    for i, effect in enumerate(candidate_effect_funcs.items(), 1):
        task = Task(
            repr(effect[0]),
            task_remove_covariate_effect,
            parent,
            effect,
            index_offset + i,
        )
        wb.add_task(task)

    wf_fit = create_fit_workflow(n=len(candidate_effect_funcs))
    wb.insert_workflow(wf_fit)

    task_gather = Task('gather', lambda *models: models)
    wb.add_task(task_gather, predecessors=wb.output_tasks)
    return Workflow(wb)


def task_remove_covariate_effect(candidate: Candidate, effect: dict, effect_index: int):
    model = candidate.modelentry.model
    name = f'covsearch_run{effect_index}'
    description = _create_description(effect[0], candidate.steps, forward=False)
    model_with_removed_effect = model.replace(name=name, description=description)

    func = effect[1]
    model_with_removed_effect = func(model_with_removed_effect)

    model_with_removed_effect = update_initial_estimates(
        model_with_removed_effect, candidate.modelentry.modelfit_results
    )
    return ModelEntry.create(
        model=model_with_removed_effect, parent=candidate.modelentry.model, modelfit_results=None
    )


def task_results(context, p_forward: float, p_backward: float, strictness: str, state: SearchState):
    candidates = state.all_candidates_so_far
    modelentries = list(map(lambda candidate: candidate.modelentry, candidates))
    base_modelentry, *res_modelentries = modelentries
    assert base_modelentry is state.start_modelentry
    best_modelentry = state.best_candidate_so_far.modelentry
    user_input_modelentry = state.user_input_modelentry
    tables = create_result_tables(
        candidates,
        best_modelentry,
        user_input_modelentry,
        base_modelentry,
        res_modelentries,
        (p_forward, p_backward),
        strictness,
    )
    plots = create_plots(best_modelentry.model, best_modelentry.modelfit_results)

    res = COVSearchResults(
        final_model=best_modelentry.model,
        final_results=best_modelentry.modelfit_results,
        summary_models=tables['summary_models'],
        summary_tool=tables['summary_tool'],
        summary_errors=tables['summary_errors'],
        steps=tables['steps'],
        ofv_summary=tables['ofv_summary'],
        candidate_summary=tables['candidate_summary'],
        final_model_dv_vs_ipred_plot=plots['dv_vs_ipred'],
        final_model_dv_vs_pred_plot=plots['dv_vs_pred'],
        final_model_cwres_vs_idv_plot=plots['cwres_vs_idv'],
        final_model_abs_cwres_vs_ipred_plot=plots['abs_cwres_vs_ipred'],
        final_model_eta_distribution_plot=plots['eta_distribution'],
        final_model_eta_shrinkage=table_final_eta_shrinkage(
            best_modelentry.model, best_modelentry.modelfit_results
        ),
    )

    context.store_final_model_entry(best_modelentry)
    context.log_info("Finishing tool covsearch")
    return res


def create_result_tables(
    candidates,
    best_modelentry,
    input_modelentry,
    base_modelentry,
    res_modelentries,
    cutoff,
    strictness,
):
    steps = _make_df_steps(best_modelentry, candidates)
    model_entries = [base_modelentry] + res_modelentries
    if input_modelentry != base_modelentry:
        model_entries.insert(0, input_modelentry)
    sum_models = _summarize_models(model_entries, steps)
    sum_tool = summarize_tool(
        res_modelentries,
        base_modelentry,
        rank_type='lrt',
        cutoff=cutoff,
        strictness=strictness,
    )
    sum_tool = _modify_summary_tool(sum_tool, steps)
    sum_errors = summarize_errors_from_entries(model_entries)
    ofv_summary = ofv_summary_dataframe(steps, final_included=True, iterations=True)
    sum_cand = candidate_summary_dataframe(steps)
    tables = {
        'summary_tool': sum_tool,
        'summary_models': sum_models,
        'summary_errors': sum_errors,
        'steps': steps,
        'ofv_summary': ofv_summary,
        'candidate_summary': sum_cand,
    }
    return tables


def _create_proxy_model_table(candidates, steps, proxy_models):
    step_cols_to_keep = ['step', 'pvalue', 'model']
    steps_df = steps.reset_index()[step_cols_to_keep].set_index(['step', 'model'])

    steps_df = steps_df.reset_index()
    steps_df = steps_df[steps_df['model'].isin(proxy_models)]
    steps_df = steps_df.set_index(['step', 'model'])

    return steps_df


def _modify_summary_tool(summary_tool, steps):
    step_cols_to_keep = ['step', 'pvalue', 'goal_pvalue', 'is_backward', 'selected', 'model']
    steps_df = steps.reset_index()[step_cols_to_keep].set_index(['step', 'model'])

    summary_tool_new = steps_df.join(summary_tool)
    column_to_move = summary_tool_new.pop('description')

    summary_tool_new.insert(0, 'description', column_to_move)

    return summary_tool_new.drop(['rank'], axis=1)


def _summarize_models(modelentries, steps):
    summary_models = summarize_modelfit_results_from_entries(modelentries)
    summary_models['step'] = steps.reset_index().set_index(['model'])['step']
    return summary_models.reset_index().set_index(['step', 'model'])


def _make_df_steps(best_modelentry: ModelEntry, candidates: list[Candidate]):
    best_model = best_modelentry.model
    modelentries_dict = {
        candidate.modelentry.model.name: candidate.modelentry for candidate in candidates
    }
    children_count = Counter(
        candidate.modelentry.parent.name for candidate in candidates if candidate.modelentry.parent
    )

    # Find if longest forward is also the input for the backwards search
    # otherwise add an index offset to _make_df_steps_function
    forward_candidates = [
        fc for fc in candidates if fc.steps == tuple() or isinstance(fc.steps[-1], ForwardStep)
    ]
    largest_forward_step = max([len(fc.steps) for fc in forward_candidates])
    largest_forward_candidates = [
        fc for fc in forward_candidates if len(fc.steps) == largest_forward_step
    ]
    index_offset = 0
    if not any(
        children_count[c.modelentry.model.name] >= 1 or c.modelentry.model is best_model
        for c in largest_forward_candidates
    ):
        index_offset = 1

    data = (
        _make_df_steps_row(
            modelentries_dict, children_count, best_model, candidate, index_offset=index_offset
        )
        for candidate in candidates
    )

    return pd.DataFrame.from_records(
        data,
        index=['step', 'parameter', 'covariate', 'extended_state'],
    )


def _make_df_steps_row(
    modelentries_dict: dict,
    children_count: Counter,
    best_model: Model,
    candidate: Candidate,
    index_offset=0,
):
    modelentry = candidate.modelentry
    model = modelentry.model
    parent_name = modelentry.parent.name if modelentry.parent else model.name
    parent_modelentry = modelentries_dict[parent_name]
    parent_model = parent_modelentry.model
    if candidate.steps:
        last_step = candidate.steps[-1]
        last_effect = last_step.effect
        parameter, covariate = last_effect.parameter, last_effect.covariate
        extended_state = f'{last_effect.operation} {last_effect.fp}'
        is_backward = isinstance(last_step, BackwardStep)
        if not is_backward:
            reduced_ofv = np.nan if (mfr := parent_modelentry.modelfit_results) is None else mfr.ofv
            extended_ofv = np.nan if (mfr := modelentry.modelfit_results) is None else mfr.ofv
            alpha = last_step.alpha
            extended_significant = lrt_test(
                parent_model,
                model,
                reduced_ofv,
                extended_ofv,
                alpha,
            )
        else:
            extended_ofv = (
                np.nan if (mfr := parent_modelentry.modelfit_results) is None else mfr.ofv
            )
            reduced_ofv = np.nan if (mfr := modelentry.modelfit_results) is None else mfr.ofv
            alpha = last_step.alpha
            extended_significant = lrt_test(
                model,
                parent_model,
                reduced_ofv,
                extended_ofv,
                alpha,
            )
        ofv_drop = reduced_ofv - extended_ofv
    else:
        parameter, covariate, extended_state = '', '', ''
        is_backward = False
        reduced_ofv = np.nan if (mfr := parent_modelentry.modelfit_results) is None else mfr.ofv
        extended_ofv = np.nan if (mfr := modelentry.modelfit_results) is None else mfr.ofv
        ofv_drop = reduced_ofv - extended_ofv
        alpha, extended_significant = np.nan, np.nan

    selected = children_count[model.name] >= 1 or model.name == best_model.name
    if not is_backward:
        p_value = lrt_p_value(parent_model, model, reduced_ofv, extended_ofv)
        assert not selected or (model is parent_model) or extended_significant
    else:
        p_value = lrt_p_value(model, parent_model, reduced_ofv, extended_ofv)
        assert not selected or (model is parent_model) or not extended_significant

    return {
        'step': (
            len(candidate.steps)
            if candidate.steps == tuple()
            or isinstance(candidate.steps[-1], ForwardStep)
            or isinstance(candidate.steps[-1], AdaptiveStep)
            else len(candidate.steps) + index_offset
        ),
        'parameter': parameter,
        'covariate': covariate,
        'extended_state': extended_state,
        'reduced_ofv': reduced_ofv,
        'extended_ofv': extended_ofv,
        'ofv_drop': ofv_drop,
        'delta_df': len(model.parameters.nonfixed) - len(parent_model.parameters.nonfixed),
        'pvalue': p_value,
        'goal_pvalue': alpha,
        'is_backward': is_backward,
        'extended_significant': extended_significant,
        'selected': selected,
        'model': model.name,
        'covariate_effects': np.nan,
    }


@with_runtime_arguments_type_check
@with_same_arguments_as(create_workflow)
def validate_input(
    search_space, p_forward, p_backward, algorithm, model, strictness, naming_index_offset
):
    if not 0 < p_forward <= 1:
        raise ValueError(
            f'Invalid `p_forward`: got `{p_forward}`, must be a float in range (0, 1].'
        )

    if not 0 < p_backward <= 1:
        raise ValueError(
            f'Invalid `p_backward`: got `{p_backward}`, must be a float in range (0, 1].'
        )

    if model is not None:
        if isinstance(search_space, str):
            try:
                statements = mfl_parse(search_space)
            except:  # noqa E722
                raise ValueError(f'Invalid `search_space`, could not be parsed: `{search_space}`')
        else:
            if not search_space.covariate:
                raise ValueError(
                    f'Invalid `search_space`, no covariate effect could be found in: `{search_space}`'
                )
            statements = search_space.covariate

        bad_statements = list(
            filter(
                lambda statement: not isinstance(statement, COVSEARCH_STATEMENT_TYPES),
                statements,
            )
        )
        if bad_statements:
            raise ValueError(
                f'Invalid `search_space`: found unknown statement of type {type(bad_statements[0]).__name__}.'
            )

        for s in statements:
            if isinstance(s, Covariate) and isinstance(s.fp, Wildcard) and not s.optional.option:
                raise ValueError(
                    f'Invalid `search_space` due to non-optional covariate'
                    f' defined with WILDCARD as effect in {s}'
                    f' Only single effect allowed for mandatory covariates'
                )

        effect_spec = spec(model, statements)

        candidate_effects = map(
            lambda x: Effect(*x[:-1]), sorted(set(parse_spec(effect_spec)))
        )  # Ignore OPTIONAL attribute

        allowed_covariates = get_covariates_allowed_in_covariate_effect(model)
        allowed_parameters = set(get_pk_parameters(model)).union(
            str(statement.symbol) for statement in model.statements.before_odes
        )

        allowed_ops = set(['*', '+'])

        for effect in candidate_effects:
            if effect.covariate not in allowed_covariates:
                raise ValueError(
                    f'Invalid `search_space` because of invalid covariate found in'
                    f' search_space: got `{effect.covariate}`,'
                    f' must be in {sorted(allowed_covariates)}.'
                )
            if effect.parameter not in allowed_parameters:
                raise ValueError(
                    f'Invalid `search_space` because of invalid parameter found in'
                    f' search_space: got `{effect.parameter}`,'
                    f' must be in {sorted(allowed_parameters)}.'
                )
            if effect.fp == "custom":
                raise ValueError(
                    f'Invalid `search_space` because of invalid effect function found in'
                    f' search_space: `{effect.fp}` is not a supported type.'
                )
            if effect.operation not in allowed_ops:
                raise ValueError(
                    f'Invalid `search_space` because of invalid effect operation found in'
                    f' search_space: got `{effect.operation}`,'
                    f' must be in {sorted(allowed_ops)}.'
                )
    if "rse" in strictness.lower():
        if model.execution_steps[-1].parameter_uncertainty_method is None:
            raise ValueError(
                'parameter_uncertainty_method not set for model, cannot calculate relative standard errors.'
            )
    if not isinstance(naming_index_offset, int) or naming_index_offset < 0:
        raise ValueError('naming_index_offset need to be a postive (>=0) integer.')<|MERGE_RESOLUTION|>--- conflicted
+++ resolved
@@ -133,19 +133,11 @@
     adaptive_scope_reduction: bool = False,
     strictness: str = "minimization_successful or (rounding_errors and sigdigs>=0.1)",
     naming_index_offset: Optional[int] = 0,
-<<<<<<< HEAD
-    samba_nsamples: int = 10,
+    nsamples: int = 10,
     _samba_max_covariates: Optional[int] = 3,
     _samba_selection_criterion: Literal['bic', 'lrt'] = 'bic',
     _samba_linreg_method: Literal['ols', 'wls', 'lme'] = 'ols',
     _samba_stepwise_lcs: Optional[bool] = None,
-=======
-    nsamples: int = 10,
-    samba_max_covariates: Optional[int] = 3,
-    samba_selection_criterion: Literal['bic', 'lrt'] = 'bic',
-    samba_linreg_method: Literal['ols', 'wls', 'lme'] = 'ols',
-    samba_stepwise_lcs: Optional[bool] = None,
->>>>>>> 20a1cc6e
 ):
     """Run COVsearch tool. For more details, see :ref:`covsearch`.
 
@@ -217,19 +209,11 @@
             p_backward=p_backward,
             max_eval=max_eval,
             algorithm=algorithm,
-<<<<<<< HEAD
-            nsamples=samba_nsamples,
+            nsamples=nsamples,
             max_covariates=_samba_max_covariates,
             selection_criterion=_samba_selection_criterion,
             linreg_method=_samba_linreg_method,
             stepwise_lcs=_samba_stepwise_lcs,
-=======
-            nsamples=nsamples,
-            max_covariates=samba_max_covariates,
-            selection_criterion=samba_selection_criterion,
-            linreg_method=samba_linreg_method,
-            stepwise_lcs=samba_stepwise_lcs,
->>>>>>> 20a1cc6e
             strictness=strictness,
         )
 
