--- conflicted
+++ resolved
@@ -1,25 +1,9 @@
-<<<<<<< HEAD
-from .run import create_results, fit, read_results, retrieve_final_model, retrieve_models, run_tool
-from .run_amd import run_amd
-from .wrap import wrap
-
-run_allometry = wrap('allometry')
-run_covsearch = wrap('covsearch')
-run_iivsearch = wrap('iivsearch')
-run_iovsearch = wrap('iovsearch')
-run_modelsearch = wrap('modelsearch')
-run_resmod = wrap('resmod')
-
-__all__ = [
-=======
 from threading import Lock
 
 __all__ = (
->>>>>>> c651829b
     'create_results',
     'fit',
     'read_results',
-    'retrieve_final_model',
     'retrieve_models',
     'run_allometry',
     'run_amd',
