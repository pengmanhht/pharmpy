from typing import Dict, List, Set, Tuple

import pharmpy.tools.modelfit as modelfit
from pharmpy.internals.expr.subs import subs
from pharmpy.internals.set.partitions import partitions
from pharmpy.internals.set.subsets import non_empty_subsets
from pharmpy.model import Model, RandomVariables
from pharmpy.modeling import (
    create_joint_distribution,
    get_omegas,
    remove_iiv,
    split_joint_distribution,
)
from pharmpy.modeling.expressions import get_rv_parameters
from pharmpy.results import mfr
from pharmpy.tools.common import update_initial_estimates
from pharmpy.workflows import Task, Workflow


def brute_force_no_of_etas(base_model, index_offset=0, keep=None):
    wf = Workflow()

    base_model = base_model.replace(description=create_description(base_model))

    iivs = base_model.random_variables.iiv
    iiv_names = iivs.names
<<<<<<< HEAD
    if len(keep) > 0:
        # remove eta values to keep
        iiv_names = _remove_sublist(iiv_names, _get_eta_from_parameter(base_model, keep))

    # Remove fixed etas
    fixed_etas = _get_fixed_etas(base_model)
    iiv_names = _remove_sublist(iiv_names, fixed_etas)
=======
    if keep:
        iiv_names = set(iiv_names) - _get_eta_from_parameter(base_model, keep)
>>>>>>> 589c2580

    for i, to_remove in enumerate(non_empty_subsets(iiv_names), 1):
        model_name = f'iivsearch_run{i + index_offset}'
        task_copy = Task('copy', copy, model_name)
        wf.add_task(task_copy)

        task_update_inits = Task('update_inits', update_initial_estimates)
        wf.add_task(task_update_inits, predecessors=task_copy)

        task_remove_eta = Task('remove_eta', remove_eta, to_remove)
        wf.add_task(task_remove_eta, predecessors=task_update_inits)

        task_update_description = Task('update_description', update_description)
        wf.add_task(task_update_description, predecessors=task_remove_eta)

    wf_fit = modelfit.create_fit_workflow(n=len(wf.output_tasks))
    wf.insert_workflow(wf_fit)
    return wf


def brute_force_block_structure(base_model, index_offset=0):
    wf = Workflow()

    base_model = base_model.replace(description=create_description(base_model))

    iivs = base_model.random_variables.iiv
    model_no = 1 + index_offset

    fixed_etas = _get_fixed_etas(base_model)
    iiv_names = _remove_sublist(iivs.names, fixed_etas)

    for block_structure in _rv_block_structures(iiv_names):
        if _is_rv_block_structure(iivs, block_structure, fixed_etas):
            continue

        model_name = f'iivsearch_run{model_no}'
        task_copy = Task('copy', copy, model_name)
        wf.add_task(task_copy)

        task_update_inits = Task('update_inits', update_initial_estimates)
        wf.add_task(task_update_inits, predecessors=task_copy)

        task_joint_dist = Task('create_eta_blocks', create_eta_blocks, block_structure)
        wf.add_task(task_joint_dist, predecessors=task_update_inits)

        task_update_description = Task('update_description', update_description)
        wf.add_task(task_update_description, predecessors=task_joint_dist)

        model_no += 1

    wf_fit = modelfit.create_fit_workflow(n=len(wf.output_tasks))
    wf.insert_workflow(wf_fit)
    return wf


def _rv_block_structures(etas: RandomVariables):
    # NOTE All possible partitions of etas into block structures
    return partitions(etas)


def _is_rv_block_structure(
    etas: RandomVariables, partition: Tuple[Tuple[str, ...], ...], fixed_etas
):
    parts = set(partition)
    # Remove fixed etas from etas
    list_of_tuples = list(
        filter(
            None, list(map(lambda dist: tuple(_remove_sublist(list(dist.names), fixed_etas)), etas))
        )
    )
    return all(map(lambda dist: dist in parts, list_of_tuples))


def _create_param_dict(model: Model, dists: RandomVariables) -> Dict[str, str]:
    param_subs = {
        parameter.symbol: parameter.init for parameter in model.parameters if parameter.fix
    }
    param_dict = {}
    # FIXME temporary workaround, should handle IIV on eps
    symbs_before_ode = [symb.name for symb in model.statements.before_odes.free_symbols]
    for eta in dists.names:
        if subs(dists[eta].get_variance(eta), param_subs, simultaneous=True) != 0:
            # Skip etas that are before ODE
            if eta not in symbs_before_ode:
                continue
            param_dict[eta] = get_rv_parameters(model, eta)[0]
    return param_dict


def create_description(model: Model, iov: bool = False) -> str:
    if iov:
        dists = model.random_variables.iov
    else:
        dists = model.random_variables.iiv

    param_dict = _create_param_dict(model, dists)
    if len(param_dict) == 0:
        return '[]'

    blocks, same = [], []
    for dist in dists:
        rvs_names = dist.names
        param_names = [
            param_dict[name] for name in rvs_names if name not in same and name in param_dict.keys()
        ]
        if param_names:
            blocks.append(f'[{",".join(param_names)}]')

        if iov:
            same_names = []
            for name in rvs_names:
                same_names.extend(dists.get_rvs_with_same_dist(name).names)
            same.extend(same_names)

    return '+'.join(blocks)


def remove_eta(etas, model):
    model = remove_iiv(model, etas)
    return model


def create_eta_blocks(partition: Tuple[Tuple[str, ...], ...], model: Model):
    for part in partition:
        if len(part) == 1:
            model = split_joint_distribution(model, part)
        else:
            model = create_joint_distribution(
                model, list(part), individual_estimates=mfr(model).individual_estimates
            )
    return model


def copy(name, model):
    model_copy = model.replace(name=name)
    return model_copy


def update_description(model):
    description = create_description(model)
    model = model.replace(description=description)
    return model


def _get_eta_from_parameter(model: Model, parameters: List[str]) -> Set[str]:
    # returns list of eta names from parameter names
    iiv_set = set()
    iiv_names = model.random_variables.names
    for iiv_name in iiv_names:
        param = get_rv_parameters(model, iiv_name)
        if set(param).issubset(parameters) and len(param) > 0:
            iiv_set.add(iiv_name)
    return iiv_set


def _get_fixed_etas(model: Model) -> List[str]:
    fixed_omegas = get_omegas(model).fixed.names
    iivs = model.random_variables.iiv
    if len(fixed_omegas) > 0:
        fixed_etas = [
            iiv.names for iiv in iivs if str(list(iiv.variance.free_symbols)[0]) in fixed_omegas
        ]
        return [item for tup in fixed_etas for item in tup]
    else:
        return []


def _remove_sublist(list_a, list_b):
    return [x for x in list_a if x not in list_b]<|MERGE_RESOLUTION|>--- conflicted
+++ resolved
@@ -24,18 +24,12 @@
 
     iivs = base_model.random_variables.iiv
     iiv_names = iivs.names
-<<<<<<< HEAD
-    if len(keep) > 0:
-        # remove eta values to keep
+    if keep:
         iiv_names = _remove_sublist(iiv_names, _get_eta_from_parameter(base_model, keep))
 
     # Remove fixed etas
     fixed_etas = _get_fixed_etas(base_model)
     iiv_names = _remove_sublist(iiv_names, fixed_etas)
-=======
-    if keep:
-        iiv_names = set(iiv_names) - _get_eta_from_parameter(base_model, keep)
->>>>>>> 589c2580
 
     for i, to_remove in enumerate(non_empty_subsets(iiv_names), 1):
         model_name = f'iivsearch_run{i + index_offset}'
