name: main

on:
  push:
    branches:
      - master
  pull_request:

jobs:
  ci:
    name: build-ci
    runs-on: ${{ matrix.platform }}
    strategy:
      matrix:
        platform: [ubuntu-latest, macos-latest, windows-latest]
        python-version: ['3.8', '3.9', '3.10']
<<<<<<< HEAD
=======
        exclude:
        - platform: windows-latest
          python-version: '3.10'
>>>>>>> bbcc585a
    steps:
    - uses: actions/checkout@v1
    - name: Set up Python ${{ matrix.python-version }}
      uses: actions/setup-python@v2
      with:
        python-version: ${{ matrix.python-version }}
    - name: Install dependencies
      run: |
        python -m pip install --upgrade pip
        pip install tox tox-gh-actions
    - name: Test with tox
      run: tox
      env:
        PLATFORM: ${{ matrix.platform }}
    - name: Upload coverage to Codecov
      if: matrix.platform == 'ubuntu-latest' && matrix.python-version == '3.9'
      uses: codecov/codecov-action@v2
      with:
        files: ./.coverage.xml
    - name: Test docs
      if: matrix.platform == 'ubuntu-latest' && matrix.python-version == '3.9'
      run: tox -e docs,doctest,doccheck<|MERGE_RESOLUTION|>--- conflicted
+++ resolved
@@ -14,12 +14,10 @@
       matrix:
         platform: [ubuntu-latest, macos-latest, windows-latest]
         python-version: ['3.8', '3.9', '3.10']
-<<<<<<< HEAD
-=======
         exclude:
         - platform: windows-latest
           python-version: '3.10'
->>>>>>> bbcc585a
+
     steps:
     - uses: actions/checkout@v1
     - name: Set up Python ${{ matrix.python-version }}
